--- conflicted
+++ resolved
@@ -38,10 +38,9 @@
   version = "2.0.0"
 
 [[constraint]]
-<<<<<<< HEAD
-  name = "github.com/prometheus/client_golang"
-  version = "0.8.0"
-=======
   name = "github.com/felixge/httpsnoop"
   version = "1.0.0"
->>>>>>> 2217eefe
+
+[[constraint]]
+  name = "github.com/prometheus/client_golang"
+  version = "0.8.0"