package timer

import "time"

// Timer is a metric time tracking interface
type Timer interface {
	// Start starts timer
	Start() Timer
	// StartAt starts timer at a given time
	StartAt(time.Time) Timer
<<<<<<< HEAD
	// Finish writes elapsed time for metric
	Finish(bucket string, labels ...map[string]string)
=======
	// Finish returns elapsed time
	Finish() time.Duration
>>>>>>> 2217eefe
}<|MERGE_RESOLUTION|>--- conflicted
+++ resolved
@@ -8,11 +8,8 @@
 	Start() Timer
 	// StartAt starts timer at a given time
 	StartAt(time.Time) Timer
-<<<<<<< HEAD
+	// Finish returns elapsed time
+	Finish() time.Duration
 	// Finish writes elapsed time for metric
 	Finish(bucket string, labels ...map[string]string)
-=======
-	// Finish returns elapsed time
-	Finish() time.Duration
->>>>>>> 2217eefe
 }